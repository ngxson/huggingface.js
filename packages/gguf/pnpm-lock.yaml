--- conflicted
+++ resolved
@@ -2,33 +2,21 @@
 
 settings:
   autoInstallPeers: true
-<<<<<<< HEAD
   excludeLinksFromLockfile: false
 
 devDependencies:
   '@types/node':
     specifier: ^20.12.8
-    version: 20.12.8
-  type-fest:
-    specifier: ^3.9.0
-    version: 3.13.1
+    version: 20.12.10
 
 packages:
 
-  /@types/node@20.12.8:
-    resolution: {integrity: sha512-NU0rJLJnshZWdE/097cdCBbyW1h4hEg0xpovcoAQYHl8dnEyp/NAOiE45pvc+Bd1Dt+2r94v2eGFpQJ4R7g+2w==}
+  /@types/node@20.12.10:
+    resolution: {integrity: sha512-Eem5pH9pmWBHoGAT8Dr5fdc5rYA+4NAovdM4EktRPVAAiJhmWWfQrA0cFhAbOsQdSfIHjAud6YdkbL69+zSKjw==}
     dependencies:
       undici-types: 5.26.5
     dev: true
 
-  /type-fest@3.13.1:
-    resolution: {integrity: sha512-tLq3bSNx+xSpwvAJnzrK0Ep5CLNWjvFTOp71URMaAEWBfRb9nnJiBoUe0tF8bI4ZFO3omgBR6NvnbzVUT3Ly4g==}
-    engines: {node: '>=14.16'}
-    dev: true
-
   /undici-types@5.26.5:
     resolution: {integrity: sha512-JlCMO+ehdEIKqlFxk6IfVoAUVmgz7cU7zD/h9XZ0qzeosSHmUJVOzSQvvYSYWXkFXC+IfLKSIffhv0sVZup6pA==}
-    dev: true
-=======
-  excludeLinksFromLockfile: false
->>>>>>> 99bbf1fd
+    dev: true