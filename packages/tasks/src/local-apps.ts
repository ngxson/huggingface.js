--- conflicted
+++ resolved
@@ -45,11 +45,7 @@
 			 * And if not (mostly llama.cpp), snippet to copy/paste in your terminal
 			 * Support the placeholder {{GGUF_FILE}} that will be replaced by the gguf file path or the list of available files.
 			 */
-<<<<<<< HEAD
-			snippet: (model: ModelData) => Snippet | Snippet[];
-=======
-			snippet: (model: ModelData, filepath?: string) => string | string[];
->>>>>>> 7004980c
+			snippet: (model: ModelData, filepath?: string) => string | string[] | Snippet | Snippet[];
 	  }
 );
 
@@ -57,7 +53,6 @@
 	return model.tags.includes("gguf");
 }
 
-<<<<<<< HEAD
 const snippetLlamacpp = (model: ModelData): Snippet[] => {
 	const command = (binary: string) =>
 		[
@@ -96,30 +91,6 @@
 			].join("\n"),
 			command: command("./llama-cli"),
 		},
-=======
-const snippetLlamacpp = (model: ModelData, filepath?: string): string[] => {
-	return [
-		`# Option 1: use llama.cpp with brew
-brew install llama.cpp
-
-# Load and run the model
-llama \\
-	--hf-repo "${model.id}" \\
-	--hf-file ${filepath ?? "{{GGUF_FILE}}"} \\
-	-p "I believe the meaning of life is" \\
-	-n 128`,
-		`# Option 2: build llama.cpp from source with curl support
-git clone https://github.com/ggerganov/llama.cpp.git 
-cd llama.cpp
-LLAMA_CURL=1 make
-
-# Load and run the model
-./main \\
-	--hf-repo "${model.id}" \\
-	-m ${filepath ?? "{{GGUF_FILE}}"} \\
-	-p "I believe the meaning of life is" \\
-	-n 128`,
->>>>>>> 7004980c
 	];
 };
 
